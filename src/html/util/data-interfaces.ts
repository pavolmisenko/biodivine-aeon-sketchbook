--- conflicted
+++ resolved
@@ -67,7 +67,7 @@
   id: string
   observations: IObservation[]
   variables: string[]
-<<<<<<< HEAD
+  category: DataCategory
 }
 
 export interface IProperty {
@@ -75,7 +75,4 @@
   name: string
   value: string
   static: boolean
-=======
-  category: DataCategory
->>>>>>> 20a44ab1
 }