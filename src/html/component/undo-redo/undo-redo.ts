--- conflicted
+++ resolved
@@ -29,17 +29,10 @@
   render (): TemplateResult {
     return html`
       <div class="undo-redo uk-flex-nowrap">
-<<<<<<< HEAD
         <button class="uk-button uk-button-secondary uk-button-small"
-                @click=${aeonState.undoStack.undo} ?disabled=${!this.canUndo}>${icon(findIconDefinition({ prefix: 'fas', iconName: 'arrow-left' })).node}</button>
+                @click=${aeonState.undoStack.undo} ?disabled=${!this.canUndo}>${icon(faArrowLeft).node}</button>
         <button class="uk-button uk-button-secondary uk-button-small"
-                @click=${aeonState.undoStack.redo} ?disabled=${!this.canRedo}>${icon(findIconDefinition({ prefix: 'fas', iconName: 'arrow-right' })).node}</button>
-=======
-        <button class="uk-button uk-button-small ${!this.can_undo ? 'disabled' : ''}"
-                @click=${aeonState.undo_stack.undo} ?disabled=${!this.can_undo}>${icon(faArrowLeft).node}</button>
-        <button class="uk-button uk-button-small ${!this.can_redo ? 'disabled' : ''}"
-                @click=${aeonState.undo_stack.redo} ?disabled=${!this.can_redo}>${icon(faArrowRight).node}</button>
->>>>>>> 0ffae361
+                @click=${aeonState.undoStack.redo} ?disabled=${!this.canRedo}>${icon(faArrowRight).node}</button>
       </div>
     `
   }
